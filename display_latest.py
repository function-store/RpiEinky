--- conflicted
+++ resolved
@@ -537,7 +537,6 @@
         file_path = Path(event.src_path)
         logger.info(f"New file detected: {file_path.name}")
         
-<<<<<<< HEAD
         # Check if this is a command file from the web interface
         if file_path.name == '.display_command':
             try:
@@ -583,9 +582,6 @@
                 except:
                     pass
                 return
-=======
-
->>>>>>> 2ceb09cd
         
         # Update timing variables
         self.last_file_update_time = time.time()
